--- conflicted
+++ resolved
@@ -1,11 +1,7 @@
 {
     "name": "azure-devops-node-api",
     "description": "Node client for Azure DevOps and TFS REST APIs",
-<<<<<<< HEAD
     "version": "6.7.0",
-=======
-    "version": "6.6.2",
->>>>>>> bb197eda
     "main": "./WebApi.js",
     "types": "./WebApi.d.ts",
     "scripts": {
