--- conflicted
+++ resolved
@@ -1,11 +1,7 @@
 {
     "name": "vso-node-api",
     "description": "Node client for Visual Studio Online/TFS REST APIs",
-<<<<<<< HEAD
     "version": "7.0.0",
-=======
-    "version": "6.4.3",
->>>>>>> 1060e263
     "main": "./WebApi.js",
     "scripts": {
         "build": "node make.js build",
