﻿/*
 * ---------------------------------------------------------
 * Copyright(C) Microsoft Corporation. All rights reserved.
 * ---------------------------------------------------------
 *
 * ---------------------------------------------------------
 * Generated file, DO NOT EDIT
 * ---------------------------------------------------------
 */

"use strict";



/**
 * How the acquisition is assigned
 */
export enum AcquisitionAssignmentType {
    None = 0,
    /**
     * Just assign for me
     */
    Me = 1,
    /**
     * Assign for all users in the account
     */
    All = 2,
}

export interface AcquisitionOperation {
    /**
     * State of the the AcquisitionOperation for the current user
     */
    operationState?: AcquisitionOperationState;
    /**
     * AcquisitionOperationType: install, request, buy, etc...
     */
    operationType?: AcquisitionOperationType;
    /**
     * Optional reason to justify current state. Typically used with Disallow state.
     */
    reason?: string;
}

export enum AcquisitionOperationState {
    /**
     * Not allowed to use this AcquisitionOperation
     */
    Disallow = 0,
    /**
     * Allowed to use this AcquisitionOperation
     */
    Allow = 1,
    /**
     * Operation has already been completed and is no longer available
     */
    Completed = 3,
}

/**
 * Set of different types of operations that can be requested.
 */
export enum AcquisitionOperationType {
    /**
     * Not yet used
     */
    Get = 0,
    /**
     * Install this extension into the host provided
     */
    Install = 1,
    /**
     * Buy licenses for this extension and install into the host provided
     */
    Buy = 2,
    /**
     * Try this extension
     */
    Try = 3,
    /**
     * Request this extension for installation
     */
    Request = 4,
    /**
     * No action found
     */
    None = 5,
    /**
     * Request admins for purchasing extension
     */
    PurchaseRequest = 6,
}

/**
 * Market item acquisition options (install, buy, etc) for an installation target.
 */
export interface AcquisitionOptions {
    /**
     * Default Operation for the ItemId in this target
     */
    defaultOperation?: AcquisitionOperation;
    /**
     * The item id that this options refer to
     */
    itemId?: string;
    /**
     * Operations allowed for the ItemId in this target
     */
    operations?: AcquisitionOperation[];
    /**
     * The target that this options refer to
     */
    target?: string;
}

export interface Answers {
    /**
     * Gets or sets the vs marketplace extension name
     */
    vSMarketplaceExtensionName?: string;
    /**
     * Gets or sets the vs marketplace publsiher name
     */
    vSMarketplacePublisherName?: string;
}

export interface AssetDetails {
    /**
     * Gets or sets the Answers, which contains vs marketplace extension name and publisher name
     */
    answers?: Answers;
    /**
     * Gets or sets the VS publisher Id
     */
    publisherNaturalIdentifier?: string;
}

export interface AzurePublisher {
    azurePublisherId?: string;
    publisherName?: string;
}

export interface AzureRestApiRequestModel {
    /**
     * Gets or sets the Asset details
     */
    assetDetails?: AssetDetails;
    /**
     * Gets or sets the asset id
     */
    assetId?: string;
    /**
     * Gets or sets the asset version
     */
    assetVersion?: number;
    /**
     * Gets or sets the customer support email
     */
    customerSupportEmail?: string;
    /**
     * Gets or sets the integration contact email
     */
    integrationContactEmail?: string;
    /**
     * Gets or sets the asset version
     */
    operation?: string;
    /**
     * Gets or sets the plan identifier if any.
     */
    planId?: string;
    /**
     * Gets or sets the publisher id
     */
    publisherId?: string;
    /**
     * Gets or sets the resource type
     */
    type?: string;
}

export interface AzureRestApiResponseModel extends AzureRestApiRequestModel {
    /**
     * Gets or sets the Asset operation status
     */
    operationStatus?: RestApiResponseStatusModel;
}

/**
 * This is the set of categories in response to the get category query
 */
export interface CategoriesResult {
    categories?: ExtensionCategory[];
}

/**
 * Definition of one title of a category
 */
export interface CategoryLanguageTitle {
    /**
     * The language for which the title is applicable
     */
    lang?: string;
    /**
     * The language culture id of the lang parameter
     */
    lcid?: number;
    /**
     * Actual title to be shown on the UI
     */
    title?: string;
}

/**
 * The structure of a Concern Rather than defining a separate data structure having same fields as QnAItem, we are inheriting from the QnAItem.
 */
export interface Concern extends QnAItem {
    /**
     * Category of the concern
     */
    category?: ConcernCategory;
}

export enum ConcernCategory {
    General = 1,
    Abusive = 2,
    Spam = 4,
}

/**
 * Stores Last Contact Date
 */
export interface CustomerLastContact {
    /**
     * account for which customer was last contacted
     */
    account?: string;
    /**
     * Date on which the custoemr was last contacted
     */
    lastContactDate?: Date;
}

export enum DraftPatchOperation {
    Publish = 1,
    Cancel = 2,
}

export enum DraftStateType {
    Unpublished = 1,
    Published = 2,
    Cancelled = 3,
    Error = 4,
}

export interface EventCounts {
    /**
     * Average rating on the day for extension
     */
    averageRating?: number;
    /**
     * Number of times the extension was bought in hosted scenario (applies only to VSTS extensions)
     */
    buyCount?: number;
    /**
     * Number of times the extension was bought in connected scenario (applies only to VSTS extensions)
     */
    connectedBuyCount?: number;
    /**
     * Number of times the extension was installed in connected scenario (applies only to VSTS extensions)
     */
    connectedInstallCount?: number;
    /**
     * Number of times the extension was installed
     */
    installCount?: number;
    /**
     * Number of times the extension was installed as a trial (applies only to VSTS extensions)
     */
    tryCount?: number;
    /**
     * Number of times the extension was uninstalled (applies only to VSTS extensions)
     */
    uninstallCount?: number;
    /**
     * Number of times the extension was downloaded (applies to VSTS extensions and VSCode marketplace click installs)
     */
    webDownloadCount?: number;
    /**
     * Number of detail page views
     */
    webPageViews?: number;
}

/**
 * Contract for handling the extension acquisition process
 */
export interface ExtensionAcquisitionRequest {
    /**
     * How the item is being assigned
     */
    assignmentType?: AcquisitionAssignmentType;
    /**
     * The id of the subscription used for purchase
     */
    billingId?: string;
    /**
     * The marketplace id (publisherName.extensionName) for the item
     */
    itemId?: string;
    /**
     * The type of operation, such as install, request, purchase
     */
    operationType?: AcquisitionOperationType;
    /**
     * Additional properties which can be added to the request.
     */
    properties?: any;
    /**
     * How many licenses should be purchased
     */
    quantity?: number;
    /**
     * A list of target guids where the item should be acquired (installed, requested, etc.), such as account id
     */
    targets?: string[];
}

export interface ExtensionBadge {
    description?: string;
    imgUri?: string;
    link?: string;
}

export interface ExtensionCategory {
    /**
     * The name of the products with which this category is associated to.
     */
    associatedProducts?: string[];
    categoryId?: number;
    /**
     * This is the internal name for a category
     */
    categoryName?: string;
    /**
     * This parameter is obsolete. Refer to LanguageTitles for langauge specific titles
     */
    language?: string;
    /**
     * The list of all the titles of this category in various languages
     */
    languageTitles?: CategoryLanguageTitle[];
    /**
     * This is the internal name of the parent if this is associated with a parent
     */
    parentCategoryName?: string;
}

export interface ExtensionDailyStat {
    /**
     * Stores the event counts
     */
    counts?: EventCounts;
    /**
     * Generic key/value pair to store extended statistics. Used for sending paid extension stats like Upgrade, Downgrade, Cancel trend etc.
     */
    extendedStats?: { [key: string] : any; };
    /**
     * Timestamp of this data point
     */
    statisticDate?: Date;
    /**
     * Version of the extension
     */
    version?: string;
}

export interface ExtensionDailyStats {
    /**
     * List of extension statistics data points
     */
    dailyStats?: ExtensionDailyStat[];
    /**
     * Id of the extension, this will never be sent back to the client. For internal use only.
     */
    extensionId?: string;
    /**
     * Name of the extension
     */
    extensionName?: string;
    /**
     * Name of the publisher
     */
    publisherName?: string;
    /**
     * Count of stats
     */
    statCount?: number;
}

export enum ExtensionDeploymentTechnology {
    Exe = 1,
    Msi = 2,
    Vsix = 3,
    ReferralLink = 4,
}

export interface ExtensionDraft {
    assets?: ExtensionDraftAsset[];
    createdDate?: Date;
    draftState?: DraftStateType;
    extensionName?: string;
    id?: string;
    lastUpdated?: Date;
    payload?: ExtensionPayload;
    product?: string;
    publisherName?: string;
    validationErrors?: { key: string; value: string }[];
    validationWarnings?: { key: string; value: string }[];
}

export interface ExtensionDraftAsset extends ExtensionFile {
}

export interface ExtensionDraftPatch {
    extensionData?: UnpackagedExtensionData;
    operation?: DraftPatchOperation;
}

/**
 * Stores details of each event
 */
export interface ExtensionEvent {
    /**
     * Id which identifies each data point uniquely
     */
    id?: number;
    properties?: any;
    /**
     * Timestamp of when the event occurred
     */
    statisticDate?: Date;
    /**
     * Version of the extension
     */
    version?: string;
}

/**
 * Container object for all extension events. Stores all install and uninstall events related to an extension. The events container is generic so can store data of any type of event. New event types can be added without altering the contract.
 */
export interface ExtensionEvents {
    /**
     * Generic container for events data. The dictionary key denotes the type of event and the list contains properties related to that event
     */
    events?: { [key: string] : ExtensionEvent[]; };
    /**
     * Id of the extension, this will never be sent back to the client. This field will mainly be used when EMS calls into Gallery REST API to update install/uninstall events for various extensions in one go.
     */
    extensionId?: string;
    /**
     * Name of the extension
     */
    extensionName?: string;
    /**
     * Name of the publisher
     */
    publisherName?: string;
}

export interface ExtensionFile {
    assetType?: string;
    language?: string;
    source?: string;
}

/**
 * The FilterResult is the set of extensions that matched a particular query filter.
 */
export interface ExtensionFilterResult {
    /**
     * This is the set of appplications that matched the query filter supplied.
     */
    extensions?: PublishedExtension[];
    /**
     * The PagingToken is returned from a request when more records exist that match the result than were requested or could be returned. A follow-up query with this paging token can be used to retrieve more results.
     */
    pagingToken?: string;
    /**
     * This is the additional optional metadata for the given result. E.g. Total count of results which is useful in case of paged results
     */
    resultMetadata?: ExtensionFilterResultMetadata[];
}

/**
 * ExtensionFilterResultMetadata is one set of metadata for the result e.g. Total count. There can be multiple metadata items for one metadata.
 */
export interface ExtensionFilterResultMetadata {
    /**
     * The metadata items for the category
     */
    metadataItems?: MetadataItem[];
    /**
     * Defines the category of metadata items
     */
    metadataType?: string;
}

/**
 * Represents the component pieces of an extensions fully qualified name, along with the fully qualified name.
 */
export interface ExtensionIdentifier {
    /**
     * The ExtensionName component part of the fully qualified ExtensionIdentifier
     */
    extensionName?: string;
    /**
     * The PublisherName component part of the fully qualified ExtensionIdentifier
     */
    publisherName?: string;
}

/**
 * Type of event
 */
export enum ExtensionLifecycleEventType {
    Uninstall = 1,
    Install = 2,
    Review = 3,
    Acquisition = 4,
    Sales = 5,
    Other = 999,
}

/**
 * Package that will be used to create or update a published extension
 */
export interface ExtensionPackage {
    /**
     * Base 64 encoded extension package
     */
    extensionManifest?: string;
}

export interface ExtensionPayload {
    description?: string;
    displayName?: string;
    fileName?: string;
    installationTargets?: InstallationTarget[];
    isSignedByMicrosoft?: boolean;
    isValid?: boolean;
    metadata?: { key: string; value: string }[];
    type?: ExtensionDeploymentTechnology;
}

/**
 * Policy with a set of permissions on extension operations
 */
export interface ExtensionPolicy {
    /**
     * Permissions on 'Install' operation
     */
    install?: ExtensionPolicyFlags;
    /**
     * Permission on 'Request' operation
     */
    request?: ExtensionPolicyFlags;
}

/**
 * Set of flags that can be associated with a given permission over an extension
 */
export enum ExtensionPolicyFlags {
    /**
     * No permission
     */
    None = 0,
    /**
     * Permission on private extensions
     */
    Private = 1,
    /**
     * Permission on public extensions
     */
    Public = 2,
    /**
     * Premission in extensions that are in preview
     */
    Preview = 4,
    /**
     * Premission in relased extensions
     */
    Released = 8,
    /**
     * Permission in 1st party extensions
     */
    FirstParty = 16,
    /**
     * Mask that defines all permissions
     */
    All = 31,
}

/**
 * An ExtensionQuery is used to search the gallery for a set of extensions that match one of many filter values.
 */
export interface ExtensionQuery {
    /**
     * When retrieving extensions with a query; frequently the caller only needs a small subset of the assets. The caller may specify a list of asset types that should be returned if the extension contains it. All other assets will not be returned.
     */
    assetTypes?: string[];
    /**
     * Each filter is a unique query and will have matching set of extensions returned from the request. Each result will have the same index in the resulting array that the filter had in the incoming query.
     */
    filters?: QueryFilter[];
    /**
     * The Flags are used to deterine which set of information the caller would like returned for the matched extensions.
     */
    flags?: ExtensionQueryFlags;
}

/**
 * Type of extension filters that are supported in the queries.
 */
export enum ExtensionQueryFilterType {
    /**
     * The values are used as tags. All tags are treated as "OR" conditions with each other. There may be some value put on the number of matched tags from the query.
     */
    Tag = 1,
    /**
     * The Values are an ExtensionName or fragment that is used to match other extension names.
     */
    DisplayName = 2,
    /**
     * The Filter is one or more tokens that define what scope to return private extensions for.
     */
    Private = 3,
    /**
     * Retrieve a set of extensions based on their id's. The values should be the extension id's encoded as strings.
     */
    Id = 4,
    /**
     * The catgeory is unlike other filters. It is AND'd with the other filters instead of being a seperate query.
     */
    Category = 5,
    /**
     * Certain contribution types may be indexed to allow for query by type. User defined types can't be indexed at the moment.
     */
    ContributionType = 6,
    /**
     * Retrieve an set extension based on the name based identifier. This differs from the internal id (which is being deprecated).
     */
    Name = 7,
    /**
     * The InstallationTarget for an extension defines the target consumer for the extension. This may be something like VS, VSOnline, or VSCode
     */
    InstallationTarget = 8,
    /**
     * Query for featured extensions, no value is allowed when using the query type.
     */
    Featured = 9,
    /**
     * The SearchText provided by the user to search for extensions
     */
    SearchText = 10,
    /**
     * Query for extensions that are featured in their own category, The filterValue for this is name of category of extensions.
     */
    FeaturedInCategory = 11,
    /**
     * When retrieving extensions from a query, exclude the extensions which are having the given flags. The value specified for this filter should be a string representing the integer values of the flags to be excluded. In case of mulitple flags to be specified, a logical OR of the interger values should be given as value for this filter This should be at most one filter of this type. This only acts as a restrictive filter after. In case of having a particular flag in both IncludeWithFlags and ExcludeWithFlags, excludeFlags will remove the included extensions giving empty result for that flag.
     */
    ExcludeWithFlags = 12,
    /**
     * When retrieving extensions from a query, include the extensions which are having the given flags. The value specified for this filter should be a string representing the integer values of the flags to be included. In case of mulitple flags to be specified, a logical OR of the interger values should be given as value for this filter This should be at most one filter of this type. This only acts as a restrictive filter after. In case of having a particular flag in both IncludeWithFlags and ExcludeWithFlags, excludeFlags will remove the included extensions giving empty result for that flag. In case of multiple flags given in IncludeWithFlags in ORed fashion, extensions having any of the given flags will be included.
     */
    IncludeWithFlags = 13,
    /**
     * Fitler the extensions based on the LCID values applicable. Any extensions which are not having any LCID values will also be filtered. This is currenlty only supported for VS extensions.
     */
    Lcid = 14,
    /**
     * Filter to provide the version of the installation target. This filter will be used along with InstallationTarget filter. The value should be a valid version string. Currently supported only if search text is provided.
     */
    InstallationTargetVersion = 15,
    /**
     * Filter type for specifying a range of installation target version. The filter will be used along with InstallationTarget filter. The value should be a pair of well formed version values separated by hyphen(-). Currently supported only if search text is provided.
     */
    InstallationTargetVersionRange = 16,
    /**
     * Filter type for specifying metadata key and value to be used for filtering.
     */
    VsixMetadata = 17,
    /**
     * Filter to get extensions published by a publisher having supplied internal name
     */
    PublisherName = 18,
    /**
     * Filter to get extensions published by all publishers having supplied display name
     */
    PublisherDisplayName = 19,
    /**
     * When retrieving extensions from a query, include the extensions which have a publisher having the given flags. The value specified for this filter should be a string representing the integer values of the flags to be included. In case of mulitple flags to be specified, a logical OR of the interger values should be given as value for this filter There should be at most one filter of this type. This only acts as a restrictive filter after. In case of multiple flags given in IncludeWithFlags in ORed fashion, extensions having any of the given flags will be included.
     */
    IncludeWithPublisherFlags = 20,
    /**
     * Filter to get extensions shared with particular organization
     */
    OrganizationSharedWith = 21,
}

/**
 * Set of flags used to determine which set of information is retrieved when reading published extensions
 */
export enum ExtensionQueryFlags {
    /**
     * None is used to retrieve only the basic extension details.
     */
    None = 0,
    /**
     * IncludeVersions will return version information for extensions returned
     */
    IncludeVersions = 1,
    /**
     * IncludeFiles will return information about which files were found within the extension that were stored independant of the manifest. When asking for files, versions will be included as well since files are returned as a property of the versions.  These files can be retrieved using the path to the file without requiring the entire manifest be downloaded.
     */
    IncludeFiles = 2,
    /**
     * Include the Categories and Tags that were added to the extension definition.
     */
    IncludeCategoryAndTags = 4,
    /**
     * Include the details about which accounts the extension has been shared with if the extension is a private extension.
     */
    IncludeSharedAccounts = 8,
    /**
     * Include properties associated with versions of the extension
     */
    IncludeVersionProperties = 16,
    /**
     * Excluding non-validated extensions will remove any extension versions that either are in the process of being validated or have failed validation.
     */
    ExcludeNonValidated = 32,
    /**
     * Include the set of installation targets the extension has requested.
     */
    IncludeInstallationTargets = 64,
    /**
     * Include the base uri for assets of this extension
     */
    IncludeAssetUri = 128,
    /**
     * Include the statistics associated with this extension
     */
    IncludeStatistics = 256,
    /**
     * When retrieving versions from a query, only include the latest version of the extensions that matched. This is useful when the caller doesn't need all the published versions. It will save a significant size in the returned payload.
     */
    IncludeLatestVersionOnly = 512,
    /**
     * This flag switches the asset uri to use GetAssetByName instead of CDN When this is used, values of base asset uri and base asset uri fallback are switched When this is used, source of asset files are pointed to Gallery service always even if CDN is available
     */
    UseFallbackAssetUri = 1024,
    /**
     * This flag is used to get all the metadata values associated with the extension. This is not applicable to VSTS or VSCode extensions and usage is only internal.
     */
    IncludeMetadata = 2048,
    /**
     * This flag is used to indicate to return very small data for extension reruired by VS IDE. This flag is only compatible when querying is done by VS IDE
     */
    IncludeMinimalPayloadForVsIde = 4096,
    /**
     * This flag is used to get Lcid values associated with the extension. This is not applicable to VSTS or VSCode extensions and usage is only internal
     */
    IncludeLcids = 8192,
    /**
     * Include the details about which organizations the extension has been shared with if the extesion is a private extension.
     */
    IncludeSharedOrganizations = 16384,
    /**
     * AllAttributes is designed to be a mask that defines all sub-elements of the extension should be returned.  NOTE: This is not actually All flags. This is now locked to the set defined since changing this enum would be a breaking change and would change the behavior of anyone using it. Try not to use this value when making calls to the service, instead be explicit about the options required.
     */
    AllAttributes = 16863,
}

/**
 * This is the set of extensions that matched a supplied query through the filters given.
 */
export interface ExtensionQueryResult {
    /**
     * For each filter supplied in the query, a filter result will be returned in the query result.
     */
    results?: ExtensionFilterResult[];
}

export interface ExtensionShare {
<<<<<<< HEAD
    id: string;
    isOrg: boolean;
    name: string;
    type: string;
=======
    id?: string;
    isOrg?: boolean;
    name?: string;
    type?: string;
>>>>>>> be95c4d9
}

export interface ExtensionStatistic {
    statisticName?: string;
    value?: number;
}

export enum ExtensionStatisticOperation {
    None = 0,
    Set = 1,
    Increment = 2,
    Decrement = 3,
    Delete = 4,
}

export interface ExtensionStatisticUpdate {
    extensionName?: string;
    operation?: ExtensionStatisticOperation;
    publisherName?: string;
    statistic?: ExtensionStatistic;
}

/**
 * Stats aggregation type
 */
export enum ExtensionStatsAggregateType {
    Daily = 1,
}

export interface ExtensionVersion {
    assetUri?: string;
    badges?: ExtensionBadge[];
    fallbackAssetUri?: string;
    files?: ExtensionFile[];
    flags?: ExtensionVersionFlags;
    lastUpdated?: Date;
    properties?: { key: string; value: string }[];
    validationResultMessage?: string;
    version?: string;
    versionDescription?: string;
}

/**
 * Set of flags that can be associated with a given extension version. These flags apply to a specific version of the extension.
 */
export enum ExtensionVersionFlags {
    /**
     * No flags exist for this version.
     */
    None = 0,
    /**
     * The Validated flag for a version means the extension version has passed validation and can be used..
     */
    Validated = 1,
}

/**
 * One condition in a QueryFilter.
 */
export interface FilterCriteria {
    filterType?: number;
    /**
     * The value used in the match based on the filter type.
     */
    value?: string;
}

export interface InstallationTarget {
<<<<<<< HEAD
    target: string;
    targetVersion: string;
=======
    target?: string;
    targetVersion?: string;
>>>>>>> be95c4d9
}

/**
 * MetadataItem is one value of metadata under a given category of metadata
 */
export interface MetadataItem {
    /**
     * The count of the metadata item
     */
    count?: number;
    /**
     * The name of the metadata item
     */
    name?: string;
}

/**
 * Information needed for sending mail notification
 */
export interface NotificationsData {
    /**
     * Notification data needed
     */
    data?: { [key: string] : any; };
    /**
     * List of users who should get the notification
     */
    identities?: { [key: string] : any; };
    /**
     * Type of Mail Notification.Can be Qna , review or CustomerContact
     */
    type?: NotificationTemplateType;
}

/**
 * Type of event
 */
export enum NotificationTemplateType {
    /**
     * Template type for Review Notification.
     */
    ReviewNotification = 1,
    /**
     * Template type for Qna Notification.
     */
    QnaNotification = 2,
    /**
     * Template type for Customer Contact Notification.
     */
    CustomerContactNotification = 3,
    /**
     * Template type for Publisher Member Notification.
     */
    PublisherMemberUpdateNotification = 4,
}

/**
 * PagingDirection is used to define which set direction to move the returned result set based on a previous query.
 */
export enum PagingDirection {
    /**
     * Backward will return results from earlier in the resultset.
     */
    Backward = 1,
    /**
     * Forward will return results from later in the resultset.
     */
    Forward = 2,
}

/**
 * This is the set of categories in response to the get category query
 */
export interface ProductCategoriesResult {
    categories?: ProductCategory[];
}

/**
 * This is the interface object to be used by Root Categories and Category Tree APIs for Visual Studio Ide.
 */
export interface ProductCategory {
    children?: ProductCategory[];
    /**
     * Indicator whether this is a leaf or there are children under this category
     */
    hasChildren?: boolean;
    /**
     * Individual Guid of the Category
     */
    id?: string;
    /**
     * Category Title in the requested language
     */
    title?: string;
}

export interface PublishedExtension {
    categories?: string[];
    deploymentType?: ExtensionDeploymentTechnology;
    displayName?: string;
    extensionId?: string;
    extensionName?: string;
    flags?: PublishedExtensionFlags;
    installationTargets?: InstallationTarget[];
    lastUpdated?: Date;
    longDescription?: string;
    /**
     * Date on which the extension was first uploaded.
     */
    publishedDate?: Date;
    publisher?: PublisherFacts;
    /**
     * Date on which the extension first went public.
     */
    releaseDate?: Date;
    sharedWith?: ExtensionShare[];
    shortDescription?: string;
    statistics?: ExtensionStatistic[];
    tags?: string[];
    versions?: ExtensionVersion[];
}

/**
 * Set of flags that can be associated with a given extension. These flags apply to all versions of the extension and not to a specific version.
 */
export enum PublishedExtensionFlags {
    /**
     * No flags exist for this extension.
     */
    None = 0,
    /**
     * The Disabled flag for an extension means the extension can't be changed and won't be used by consumers. The disabled flag is managed by the service and can't be supplied by the Extension Developers.
     */
    Disabled = 1,
    /**
     * BuiltIn Extension are available to all Tenants. An explicit registration is not required. This attribute is reserved and can't be supplied by Extension Developers.  BuiltIn extensions are by definition Public. There is no need to set the public flag for extensions marked BuiltIn.
     */
    BuiltIn = 2,
    /**
     * This extension has been validated by the service. The extension meets the requirements specified. This attribute is reserved and can't be supplied by the Extension Developers. Validation is a process that ensures that all contributions are well formed. They meet the requirements defined by the contribution type they are extending. Note this attribute will be updated asynchronously as the extension is validated by the developer of the contribution type. There will be restricted access to the extension while this process is performed.
     */
    Validated = 4,
    /**
     * Trusted extensions are ones that are given special capabilities. These tend to come from Microsoft and can't be published by the general public.  Note: BuiltIn extensions are always trusted.
     */
    Trusted = 8,
    /**
     * The Paid flag indicates that the commerce can be enabled for this extension. Publisher needs to setup Offer/Pricing plan in Azure. If Paid flag is set and a corresponding Offer is not available, the extension will automatically be marked as Preview. If the publisher intends to make the extension Paid in the future, it is mandatory to set the Preview flag. This is currently available only for VSTS extensions only.
     */
    Paid = 16,
    /**
     * This extension registration is public, making its visibilty open to the public. This means all tenants have the ability to install this extension. Without this flag the extension will be private and will need to be shared with the tenants that can install it.
     */
    Public = 256,
    /**
     * This extension has multiple versions active at one time and version discovery should be done usig the defined "Version Discovery" protocol to determine the version available to a specific user or tenant.  @TODO: Link to Version Discovery Protocol.
     */
    MultiVersion = 512,
    /**
     * The system flag is reserved, and cant be used by publishers.
     */
    System = 1024,
    /**
     * The Preview flag indicates that the extension is still under preview (not yet of "release" quality). These extensions may be decorated differently in the gallery and may have different policies applied to them.
     */
    Preview = 2048,
    /**
     * The Unpublished flag indicates that the extension can't be installed/downloaded. Users who have installed such an extension can continue to use the extension.
     */
    Unpublished = 4096,
    /**
     * The Trial flag indicates that the extension is in Trial version. The flag is right now being used only with respec to Visual Studio extensions.
     */
    Trial = 8192,
    /**
     * The Locked flag indicates that extension has been locked from Marketplace. Further updates/acquisitions are not allowed on the extension until this is present. This should be used along with making the extension private/unpublished.
     */
    Locked = 16384,
    /**
     * This flag is set for extensions we want to hide from Marketplace home and search pages. This will be used to override the exposure of builtIn flags.
     */
    Hidden = 32768,
<<<<<<< HEAD
}

export interface Publisher extends PublisherBase {
    _links: any;
}

=======
}

export interface Publisher extends PublisherBase {
    _links?: any;
}

>>>>>>> be95c4d9
/**
 * Keeping base class separate since publisher DB model class and publisher contract class share these common properties
 */
export interface PublisherBase {
<<<<<<< HEAD
    displayName: string;
    emailAddress: string[];
    extensions: PublishedExtension[];
    flags: PublisherFlags;
    lastUpdated: Date;
    longDescription: string;
    publisherId: string;
    publisherName: string;
    shortDescription: string;
    state: PublisherState;
=======
    displayName?: string;
    emailAddress?: string[];
    extensions?: PublishedExtension[];
    flags?: PublisherFlags;
    lastUpdated?: Date;
    longDescription?: string;
    publisherId?: string;
    publisherName?: string;
    shortDescription?: string;
    state?: PublisherState;
>>>>>>> be95c4d9
}

/**
 * High-level information about the publisher, like id's and names
 */
export interface PublisherFacts {
    displayName?: string;
    flags?: PublisherFlags;
    publisherId?: string;
    publisherName?: string;
}

/**
 * The FilterResult is the set of publishers that matched a particular query filter.
 */
export interface PublisherFilterResult {
    /**
     * This is the set of appplications that matched the query filter supplied.
     */
    publishers?: Publisher[];
}

export enum PublisherFlags {
    /**
     * This should never be returned, it is used to represent a publisher who's flags havent changed during update calls.
     */
    UnChanged = 1073741824,
    /**
     * No flags exist for this publisher.
     */
    None = 0,
    /**
     * The Disabled flag for a publisher means the publisher can't be changed and won't be used by consumers, this extends to extensions owned by the publisher as well. The disabled flag is managed by the service and can't be supplied by the Extension Developers.
     */
    Disabled = 1,
    /**
     * A verified publisher is one that Microsoft has done some review of and ensured the publisher meets a set of requirements. The requirements to become a verified publisher are not listed here.  They can be found in public documentation (TBD).
     */
    Verified = 2,
    /**
     * A Certified publisher is one that is Microsoft verified and in addition meets a set of requirements for its published extensions. The requirements to become a certified publisher are not listed here.  They can be found in public documentation (TBD).
     */
    Certified = 4,
    /**
     * This is the set of flags that can't be supplied by the developer and is managed by the service itself.
     */
    ServiceFlags = 7,
}

export enum PublisherPermissions {
    /**
     * This gives the bearer the rights to read Publishers and Extensions.
     */
    Read = 1,
    /**
     * This gives the bearer the rights to update, delete, and share Extensions (but not the ability to create them).
     */
    UpdateExtension = 2,
    /**
     * This gives the bearer the rights to create new Publishers at the root of the namespace.
     */
    CreatePublisher = 4,
    /**
     * This gives the bearer the rights to create new Extensions within a publisher.
     */
    PublishExtension = 8,
    /**
     * Admin gives the bearer the rights to manage restricted attributes of Publishers and Extensions.
     */
    Admin = 16,
    /**
     * TrustedPartner gives the bearer the rights to publish a extensions with restricted capabilities.
     */
    TrustedPartner = 32,
    /**
     * PrivateRead is another form of read designed to allow higher privilege accessors the ability to read private extensions.
     */
    PrivateRead = 64,
    /**
     * This gives the bearer the rights to delete any extension.
     */
    DeleteExtension = 128,
    /**
     * This gives the bearer the rights edit the publisher settings.
     */
    EditSettings = 256,
    /**
     * This gives the bearer the rights to see all permissions on the publisher.
     */
    ViewPermissions = 512,
    /**
     * This gives the bearer the rights to assign permissions on the publisher.
     */
    ManagePermissions = 1024,
    /**
     * This gives the bearer the rights to delete the publisher.
     */
    DeletePublisher = 2048,
}

/**
 * An PublisherQuery is used to search the gallery for a set of publishers that match one of many filter values.
 */
export interface PublisherQuery {
    /**
     * Each filter is a unique query and will have matching set of publishers returned from the request. Each result will have the same index in the resulting array that the filter had in the incoming query.
     */
    filters?: QueryFilter[];
    /**
     * The Flags are used to deterine which set of information the caller would like returned for the matched publishers.
     */
    flags?: PublisherQueryFlags;
}

/**
 * Set of flags used to define the attributes requested when a publisher is returned. Some API's allow the caller to specify the level of detail needed.
 */
export enum PublisherQueryFlags {
    /**
     * None is used to retrieve only the basic publisher details.
     */
    None = 0,
    /**
     * Is used to include a list of basic extension details for all extensions published by the requested publisher.
     */
    IncludeExtensions = 1,
    /**
     * Is used to include email address of all the users who are marked as owners for the publisher
     */
    IncludeEmailAddress = 2,
}

/**
 * This is the set of publishers that matched a supplied query through the filters given.
 */
export interface PublisherQueryResult {
    /**
     * For each filter supplied in the query, a filter result will be returned in the query result.
     */
    results?: PublisherFilterResult[];
}

export enum PublisherState {
    /**
     * No state exists for this publisher.
     */
    None = 0,
    /**
     * This state indicates that publisher has applied for Marketplace verification (via UI) and still not been certified. This state would be reset once the publisher is verified.
     */
    VerificationPending = 1,
    /**
     * This state indicates that publisher has applied for Marketplace certification (via UI) and still not been certified. This state would be reset once the publisher is certified.
     */
    CertificationPending = 2,
    /**
     * This state indicates that publisher had applied for Marketplace certification (via UI) but his/her certification got rejected. This state would be reset if and when the publisher is certified.
     */
    CertificationRejected = 4,
    /**
     * This state indicates that publisher was certified on the Marketplace, but his/her certification got revoked. This state would never be reset, even after publisher gets re-certified. It would indicate that the publisher certification was revoked at least once.
     */
    CertificationRevoked = 8,
}

export enum PublisherState {
    /**
     * No state exists for this publisher.
     */
    None = 0,
    /**
     * This state indicates that publisher has applied for Marketplace verification (via UI) and still not been certified. This state would be reset once the publisher is verified.
     */
    VerificationPending = 1,
    /**
     * This state indicates that publisher has applied for Marketplace certification (via UI) and still not been certified. This state would be reset once the publisher is certified.
     */
    CertificationPending = 2,
    /**
     * This state indicates that publisher had applied for Marketplace certification (via UI) but his/her certification got rejected. This state would be reset if and when the publisher is certified.
     */
    CertificationRejected = 4,
    /**
     * This state indicates that publisher was certified on the Marketplace, but his/her certification got revoked. This state would never be reset, even after publisher gets re-certified. It would indicate that the publisher certification was revoked at least once.
     */
    CertificationRevoked = 8,
}

/**
 * The core structure of a QnA item
 */
export interface QnAItem {
    /**
     * Time when the review was first created
     */
    createdDate?: Date;
    /**
     * Unique identifier of a QnA item
     */
    id?: number;
    /**
     * Get status of item
     */
    status?: QnAItemStatus;
    /**
     * Text description of the QnA item
     */
    text?: string;
    /**
     * Time when the review was edited/updated
     */
    updatedDate?: Date;
    /**
     * User details for the item.
     */
    user?: UserIdentityRef;
}

/**
 * Denotes the status of the QnA Item
 */
export enum QnAItemStatus {
    None = 0,
    /**
     * The UserEditable flag indicates whether the item is editable by the logged in user.
     */
    UserEditable = 1,
    /**
     * The PublisherCreated flag indicates whether the item has been created by extension publisher.
     */
    PublisherCreated = 2,
}

/**
 * A filter used to define a set of extensions to return during a query.
 */
export interface QueryFilter {
    /**
     * The filter values define the set of values in this query. They are applied based on the QueryFilterType.
     */
    criteria?: FilterCriteria[];
    /**
     * The PagingDirection is applied to a paging token if one exists. If not the direction is ignored, and Forward from the start of the resultset is used. Direction should be left out of the request unless a paging token is used to help prevent future issues.
     */
    direction?: PagingDirection;
    /**
     * The page number requested by the user. If not provided 1 is assumed by default.
     */
    pageNumber?: number;
    /**
     * The page size defines the number of results the caller wants for this filter. The count can't exceed the overall query size limits.
     */
    pageSize?: number;
    /**
     * The paging token is a distinct type of filter and the other filter fields are ignored. The paging token represents the continuation of a previously executed query. The information about where in the result and what fields are being filtered are embeded in the token.
     */
    pagingToken?: string;
    /**
     * Defines the type of sorting to be applied on the results. The page slice is cut of the sorted results only.
     */
    sortBy?: number;
    /**
     * Defines the order of sorting, 1 for Ascending, 2 for Descending, else default ordering based on the SortBy value
     */
    sortOrder?: number;
}

/**
 * The structure of the question / thread
 */
export interface Question extends QnAItem {
    /**
     * List of answers in for the question / thread
     */
    responses?: Response[];
}

export interface QuestionsResult {
    /**
     * Flag indicating if there are more QnA threads to be shown (for paging)
     */
    hasMoreQuestions?: boolean;
    /**
     * List of the QnA threads
     */
    questions?: Question[];
}

export interface RatingCountPerRating {
    /**
     * Rating value
     */
    rating?: number;
    /**
     * Count of total ratings
     */
    ratingCount?: number;
}

/**
 * The structure of a response
 */
export interface Response extends QnAItem {
}

/**
 * The status of a REST Api response status.
 */
export enum RestApiResponseStatus {
    /**
     * The operation is completed.
     */
    Completed = 0,
    /**
     * The operation is failed.
     */
    Failed = 1,
    /**
     * The operation is in progress.
     */
    Inprogress = 2,
    /**
     * The operation is in skipped.
     */
    Skipped = 3,
}

/**
 * REST Api Response
 */
export interface RestApiResponseStatusModel {
    /**
     * Gets or sets the operation details
     */
    operationDetails?: any;
    /**
     * Gets or sets the operation id
     */
    operationId?: string;
    /**
     * Gets or sets the completed status percentage
     */
    percentageCompleted?: number;
    /**
     * Gets or sets the status
     */
    status?: RestApiResponseStatus;
    /**
     * Gets or sets the status message
     */
    statusMessage?: string;
}

export interface Review {
    /**
     * Admin Reply, if any, for this review
     */
    adminReply?: ReviewReply;
    /**
     * Unique identifier of a review item
     */
    id?: number;
    /**
     * Flag for soft deletion
     */
    isDeleted?: boolean;
    isIgnored?: boolean;
    /**
     * Version of the product for which review was submitted
     */
    productVersion?: string;
    /**
     * Rating procided by the user
     */
    rating?: number;
    /**
     * Reply, if any, for this review
     */
    reply?: ReviewReply;
    /**
     * Text description of the review
     */
    text?: string;
    /**
     * Title of the review
     */
    title?: string;
    /**
     * Time when the review was edited/updated
     */
    updatedDate?: Date;
    /**
     * Name of the user
     */
    userDisplayName?: string;
    /**
     * Id of the user who submitted the review
     */
    userId?: string;
}

/**
 * Type of operation
 */
export enum ReviewEventOperation {
    Create = 1,
    Update = 2,
    Delete = 3,
}

/**
 * Properties associated with Review event
 */
export interface ReviewEventProperties {
    /**
     * Operation performed on Event - Create\Update
     */
    eventOperation?: ReviewEventOperation;
    /**
     * Flag to see if reply is admin reply
     */
    isAdminReply?: boolean;
    /**
     * Flag to record if the reviwe is ignored
     */
    isIgnored?: boolean;
    /**
     * Rating at the time of event
     */
    rating?: number;
    /**
     * Reply update date
     */
    replyDate?: Date;
    /**
     * Publisher reply text or admin reply text
     */
    replyText?: string;
    /**
     * User who responded to the review
     */
    replyUserId?: string;
    /**
     * Review Event Type - Review
     */
    resourceType?: ReviewResourceType;
    /**
     * Review update date
     */
    reviewDate?: Date;
    /**
     * ReviewId of the review  on which the operation is performed
     */
    reviewId?: number;
    /**
     * Text in Review Text
     */
    reviewText?: string;
    /**
     * User display name at the time of review
     */
    userDisplayName?: string;
    /**
     * User who gave review
     */
    userId?: string;
}

/**
 * Options to GetReviews query
 */
export enum ReviewFilterOptions {
    /**
     * No filtering, all reviews are returned (default option)
     */
    None = 0,
    /**
     * Filter out review items with empty review text
     */
    FilterEmptyReviews = 1,
    /**
     * Filter out review items with empty usernames
     */
    FilterEmptyUserNames = 2,
}

export interface ReviewPatch {
    /**
     * Denotes the patch operation type
     */
    operation?: ReviewPatchOperation;
    /**
     * Use when patch operation is FlagReview
     */
    reportedConcern?: UserReportedConcern;
    /**
     * Use when patch operation is EditReview
     */
    reviewItem?: Review;
}

/**
 * Denotes the patch operation type
 */
export enum ReviewPatchOperation {
    /**
     * Flag a review
     */
    FlagReview = 1,
    /**
     * Update an existing review
     */
    UpdateReview = 2,
    /**
     * Submit a reply for a review
     */
    ReplyToReview = 3,
    /**
     * Submit an admin response
     */
    AdminResponseForReview = 4,
    /**
     * Delete an Admin Reply
     */
    DeleteAdminReply = 5,
    /**
     * Delete Publisher Reply
     */
    DeletePublisherReply = 6,
}

export interface ReviewReply {
    /**
     * Id of the reply
     */
    id?: number;
    /**
     * Flag for soft deletion
     */
    isDeleted?: boolean;
    /**
     * Version of the product when the reply was submitted or updated
     */
    productVersion?: string;
    /**
     * Content of the reply
     */
    replyText?: string;
    /**
     * Id of the review, to which this reply belongs
     */
    reviewId?: number;
    /**
     * Title of the reply
     */
    title?: string;
    /**
     * Date the reply was submitted or updated
     */
    updatedDate?: Date;
    /**
     * Id of the user who left the reply
     */
    userId?: string;
}

/**
 * Type of event
 */
export enum ReviewResourceType {
    Review = 1,
    PublisherReply = 2,
    AdminReply = 3,
}

export interface ReviewsResult {
    /**
     * Flag indicating if there are more reviews to be shown (for paging)
     */
    hasMoreReviews?: boolean;
    /**
     * List of reviews
     */
    reviews?: Review[];
    /**
     * Count of total review items
     */
    totalReviewCount?: number;
}

export interface ReviewSummary {
    /**
     * Average Rating
     */
    averageRating?: number;
    /**
     * Count of total ratings
     */
    ratingCount?: number;
    /**
     * Split of count accross rating
     */
    ratingSplit?: RatingCountPerRating[];
}

/**
 * Defines the sort order that can be defined for Extensions query
 */
export enum SortByType {
    /**
     * The results will be sorted by relevance in case search query is given, if no search query resutls will be provided as is
     */
    Relevance = 0,
    /**
     * The results will be sorted as per Last Updated date of the extensions with recently updated at the top
     */
    LastUpdatedDate = 1,
    /**
     * Results will be sorted Alphabetically as per the title of the extension
     */
    Title = 2,
    /**
     * Results will be sorted Alphabetically as per Publisher title
     */
    Publisher = 3,
    /**
     * Results will be sorted by Install Count
     */
    InstallCount = 4,
    /**
     * The results will be sorted as per Published date of the extensions
     */
    PublishedDate = 5,
    /**
     * The results will be sorted as per Average ratings of the extensions
     */
    AverageRating = 6,
    /**
     * The results will be sorted as per Trending Daily Score of the extensions
     */
    TrendingDaily = 7,
    /**
     * The results will be sorted as per Trending weekly Score of the extensions
     */
    TrendingWeekly = 8,
    /**
     * The results will be sorted as per Trending monthly Score of the extensions
     */
    TrendingMonthly = 9,
    /**
     * The results will be sorted as per ReleaseDate of the extensions (date on which the extension first went public)
     */
    ReleaseDate = 10,
    /**
     * The results will be sorted as per Author defined in the VSix/Metadata. If not defined, publisher name is used This is specifically needed by VS IDE, other (new and old) clients are not encouraged to use this
     */
    Author = 11,
    /**
     * The results will be sorted as per Weighted Rating of the extension.
     */
    WeightedRating = 12,
}

/**
 * Defines the sort order that can be defined for Extensions query
 */
export enum SortOrderType {
    /**
     * Results will be sorted in the default order as per the sorting type defined. The default varies for each type, e.g. for Relevance, default is Descnding, for Title default is Ascending etc.
     */
    Default = 0,
    /**
     * The results will be sorted in Ascending order
     */
    Ascending = 1,
    /**
     * The results will be sorted in Descending order
     */
    Descending = 2,
}

export interface UnpackagedExtensionData {
    categories?: string[];
    description?: string;
    displayName?: string;
    draftId?: string;
    extensionName?: string;
    installationTargets?: InstallationTarget[];
    isConvertedToMarkdown?: boolean;
    pricingCategory?: string;
    product?: string;
    publisherName?: string;
    qnAEnabled?: boolean;
    referralUrl?: string;
    repositoryUrl?: string;
    tags?: string[];
    version?: string;
    vsixId?: string;
}

/**
 * Represents the extension policy applied to a given user
 */
export interface UserExtensionPolicy {
    /**
     * User display name that this policy refers to
     */
    displayName?: string;
    /**
     * The extension policy applied to the user
     */
    permissions?: ExtensionPolicy;
    /**
     * User id that this policy refers to
     */
    userId?: string;
}

/**
 * Identity reference with name and guid
 */
export interface UserIdentityRef {
    /**
     * User display name
     */
    displayName?: string;
    /**
     * User VSID
     */
    id?: string;
}

export interface UserReportedConcern {
    /**
     * Category of the concern
     */
    category?: ConcernCategory;
    /**
     * User comment associated with the report
     */
    concernText?: string;
    /**
     * Id of the review which was reported
     */
    reviewId?: number;
    /**
     * Date the report was submitted
     */
    submittedDate?: Date;
    /**
     * Id of the user who reported a review
     */
    userId?: string;
}

export var TypeInfo = {
    AcquisitionAssignmentType: {
        enumValues: {
            "none": 0,
            "me": 1,
            "all": 2
        }
    },
    AcquisitionOperation: <any>{
    },
    AcquisitionOperationState: {
        enumValues: {
            "disallow": 0,
            "allow": 1,
            "completed": 3
        }
    },
    AcquisitionOperationType: {
        enumValues: {
            "get": 0,
            "install": 1,
            "buy": 2,
            "try": 3,
            "request": 4,
            "none": 5,
            "purchaseRequest": 6
        }
    },
    AcquisitionOptions: <any>{
    },
    AzureRestApiResponseModel: <any>{
    },
    Concern: <any>{
    },
    ConcernCategory: {
        enumValues: {
            "general": 1,
            "abusive": 2,
            "spam": 4
        }
    },
    CustomerLastContact: <any>{
    },
    DraftPatchOperation: {
        enumValues: {
            "publish": 1,
            "cancel": 2
        }
    },
    DraftStateType: {
        enumValues: {
            "unpublished": 1,
            "published": 2,
            "cancelled": 3,
            "error": 4
        }
    },
    ExtensionAcquisitionRequest: <any>{
    },
    ExtensionDailyStat: <any>{
    },
    ExtensionDailyStats: <any>{
    },
    ExtensionDeploymentTechnology: {
        enumValues: {
            "exe": 1,
            "msi": 2,
            "vsix": 3,
            "referralLink": 4
        }
    },
    ExtensionDraft: <any>{
    },
    ExtensionDraftPatch: <any>{
    },
    ExtensionEvent: <any>{
    },
    ExtensionEvents: <any>{
    },
    ExtensionFilterResult: <any>{
    },
    ExtensionLifecycleEventType: {
        enumValues: {
            "uninstall": 1,
            "install": 2,
            "review": 3,
            "acquisition": 4,
            "sales": 5,
            "other": 999
        }
    },
    ExtensionPayload: <any>{
    },
    ExtensionPolicy: <any>{
    },
    ExtensionPolicyFlags: {
        enumValues: {
            "none": 0,
            "private": 1,
            "public": 2,
            "preview": 4,
            "released": 8,
            "firstParty": 16,
            "all": 31
        }
    },
    ExtensionQuery: <any>{
    },
    ExtensionQueryFilterType: {
        enumValues: {
            "tag": 1,
            "displayName": 2,
            "private": 3,
            "id": 4,
            "category": 5,
            "contributionType": 6,
            "name": 7,
            "installationTarget": 8,
            "featured": 9,
            "searchText": 10,
            "featuredInCategory": 11,
            "excludeWithFlags": 12,
            "includeWithFlags": 13,
            "lcid": 14,
            "installationTargetVersion": 15,
            "installationTargetVersionRange": 16,
            "vsixMetadata": 17,
            "publisherName": 18,
            "publisherDisplayName": 19,
            "includeWithPublisherFlags": 20,
            "organizationSharedWith": 21
        }
    },
    ExtensionQueryFlags: {
        enumValues: {
            "none": 0,
            "includeVersions": 1,
            "includeFiles": 2,
            "includeCategoryAndTags": 4,
            "includeSharedAccounts": 8,
            "includeVersionProperties": 16,
            "excludeNonValidated": 32,
            "includeInstallationTargets": 64,
            "includeAssetUri": 128,
            "includeStatistics": 256,
            "includeLatestVersionOnly": 512,
            "useFallbackAssetUri": 1024,
            "includeMetadata": 2048,
            "includeMinimalPayloadForVsIde": 4096,
            "includeLcids": 8192,
            "includeSharedOrganizations": 16384,
            "allAttributes": 16863
        }
    },
    ExtensionQueryResult: <any>{
    },
    ExtensionStatisticOperation: {
        enumValues: {
            "none": 0,
            "set": 1,
            "increment": 2,
            "decrement": 3,
            "delete": 4
        }
    },
    ExtensionStatisticUpdate: <any>{
    },
    ExtensionStatsAggregateType: {
        enumValues: {
            "daily": 1
        }
    },
    ExtensionVersion: <any>{
    },
    ExtensionVersionFlags: {
        enumValues: {
            "none": 0,
            "validated": 1
        }
    },
    NotificationsData: <any>{
    },
    NotificationTemplateType: {
        enumValues: {
            "reviewNotification": 1,
            "qnaNotification": 2,
            "customerContactNotification": 3,
            "publisherMemberUpdateNotification": 4
        }
    },
    PagingDirection: {
        enumValues: {
            "backward": 1,
            "forward": 2
        }
    },
    PublishedExtension: <any>{
    },
    PublishedExtensionFlags: {
        enumValues: {
            "none": 0,
            "disabled": 1,
            "builtIn": 2,
            "validated": 4,
            "trusted": 8,
            "paid": 16,
            "public": 256,
            "multiVersion": 512,
            "system": 1024,
            "preview": 2048,
            "unpublished": 4096,
            "trial": 8192,
            "locked": 16384,
            "hidden": 32768
        }
    },
    Publisher: <any>{
    },
    PublisherBase: <any>{
    },
    PublisherFacts: <any>{
    },
    PublisherFilterResult: <any>{
    },
    PublisherFlags: {
        enumValues: {
            "unChanged": 1073741824,
            "none": 0,
            "disabled": 1,
            "verified": 2,
            "certified": 4,
            "serviceFlags": 7
        }
    },
    PublisherPermissions: {
        enumValues: {
            "read": 1,
            "updateExtension": 2,
            "createPublisher": 4,
            "publishExtension": 8,
            "admin": 16,
            "trustedPartner": 32,
            "privateRead": 64,
            "deleteExtension": 128,
            "editSettings": 256,
            "viewPermissions": 512,
            "managePermissions": 1024,
            "deletePublisher": 2048
        }
    },
    PublisherQuery: <any>{
    },
    PublisherQueryFlags: {
        enumValues: {
            "none": 0,
            "includeExtensions": 1,
            "includeEmailAddress": 2
        }
    },
    PublisherQueryResult: <any>{
    },
    PublisherState: {
        enumValues: {
            "none": 0,
            "verificationPending": 1,
            "certificationPending": 2,
            "certificationRejected": 4,
            "certificationRevoked": 8
        }
    },
    QnAItem: <any>{
    },
    QnAItemStatus: {
        enumValues: {
            "none": 0,
            "userEditable": 1,
            "publisherCreated": 2
        }
    },
    QueryFilter: <any>{
    },
    Question: <any>{
    },
    QuestionsResult: <any>{
    },
    Response: <any>{
    },
    RestApiResponseStatus: {
        enumValues: {
            "completed": 0,
            "failed": 1,
            "inprogress": 2,
            "skipped": 3
        }
    },
    RestApiResponseStatusModel: <any>{
    },
    Review: <any>{
    },
    ReviewEventOperation: {
        enumValues: {
            "create": 1,
            "update": 2,
            "delete": 3
        }
    },
    ReviewEventProperties: <any>{
    },
    ReviewFilterOptions: {
        enumValues: {
            "none": 0,
            "filterEmptyReviews": 1,
            "filterEmptyUserNames": 2
        }
    },
    ReviewPatch: <any>{
    },
    ReviewPatchOperation: {
        enumValues: {
            "flagReview": 1,
            "updateReview": 2,
            "replyToReview": 3,
            "adminResponseForReview": 4,
            "deleteAdminReply": 5,
            "deletePublisherReply": 6
        }
    },
    ReviewReply: <any>{
    },
    ReviewResourceType: {
        enumValues: {
            "review": 1,
            "publisherReply": 2,
            "adminReply": 3
        }
    },
    ReviewsResult: <any>{
    },
    SortByType: {
        enumValues: {
            "relevance": 0,
            "lastUpdatedDate": 1,
            "title": 2,
            "publisher": 3,
            "installCount": 4,
            "publishedDate": 5,
            "averageRating": 6,
            "trendingDaily": 7,
            "trendingWeekly": 8,
            "trendingMonthly": 9,
            "releaseDate": 10,
            "author": 11,
            "weightedRating": 12
        }
    },
    SortOrderType: {
        enumValues: {
            "default": 0,
            "ascending": 1,
            "descending": 2
        }
    },
    UserExtensionPolicy: <any>{
    },
    UserReportedConcern: <any>{
    },
};

TypeInfo.AcquisitionOperation.fields = {
    operationState: {
        enumType: TypeInfo.AcquisitionOperationState
    },
    operationType: {
        enumType: TypeInfo.AcquisitionOperationType
    }
};

TypeInfo.AcquisitionOptions.fields = {
    defaultOperation: {
        typeInfo: TypeInfo.AcquisitionOperation
    },
    operations: {
        isArray: true,
        typeInfo: TypeInfo.AcquisitionOperation
    }
};

TypeInfo.AzureRestApiResponseModel.fields = {
    operationStatus: {
        typeInfo: TypeInfo.RestApiResponseStatusModel
    }
};

TypeInfo.Concern.fields = {
    category: {
        enumType: TypeInfo.ConcernCategory
    },
    createdDate: {
        isDate: true,
    },
    status: {
        enumType: TypeInfo.QnAItemStatus
    },
    updatedDate: {
        isDate: true,
    }
};

TypeInfo.CustomerLastContact.fields = {
    lastContactDate: {
        isDate: true,
    }
};

TypeInfo.ExtensionAcquisitionRequest.fields = {
    assignmentType: {
        enumType: TypeInfo.AcquisitionAssignmentType
    },
    operationType: {
        enumType: TypeInfo.AcquisitionOperationType
    }
};

TypeInfo.ExtensionDailyStat.fields = {
    statisticDate: {
        isDate: true,
    }
};

TypeInfo.ExtensionDailyStats.fields = {
    dailyStats: {
        isArray: true,
        typeInfo: TypeInfo.ExtensionDailyStat
    }
};

TypeInfo.ExtensionDraft.fields = {
    createdDate: {
        isDate: true,
    },
    draftState: {
        enumType: TypeInfo.DraftStateType
    },
    lastUpdated: {
        isDate: true,
    },
    payload: {
        typeInfo: TypeInfo.ExtensionPayload
    }
};

TypeInfo.ExtensionDraftPatch.fields = {
    operation: {
        enumType: TypeInfo.DraftPatchOperation
    }
};

TypeInfo.ExtensionEvent.fields = {
    statisticDate: {
        isDate: true,
    }
};

TypeInfo.ExtensionEvents.fields = {
    events: {
        isDictionary: true,
        dictionaryValueFieldInfo: {
            isArray: true,
            typeInfo: TypeInfo.ExtensionEvent
        }
    }
};

TypeInfo.ExtensionFilterResult.fields = {
    extensions: {
        isArray: true,
        typeInfo: TypeInfo.PublishedExtension
    }
};

TypeInfo.ExtensionPayload.fields = {
    type: {
        enumType: TypeInfo.ExtensionDeploymentTechnology
    }
};

TypeInfo.ExtensionPolicy.fields = {
    install: {
        enumType: TypeInfo.ExtensionPolicyFlags
    },
    request: {
        enumType: TypeInfo.ExtensionPolicyFlags
    }
};

TypeInfo.ExtensionQuery.fields = {
    filters: {
        isArray: true,
        typeInfo: TypeInfo.QueryFilter
    },
    flags: {
        enumType: TypeInfo.ExtensionQueryFlags
    }
};

TypeInfo.ExtensionQueryResult.fields = {
    results: {
        isArray: true,
        typeInfo: TypeInfo.ExtensionFilterResult
    }
};

TypeInfo.ExtensionStatisticUpdate.fields = {
    operation: {
        enumType: TypeInfo.ExtensionStatisticOperation
    }
};

TypeInfo.ExtensionVersion.fields = {
    flags: {
        enumType: TypeInfo.ExtensionVersionFlags
    },
    lastUpdated: {
        isDate: true,
    }
};

TypeInfo.NotificationsData.fields = {
    type: {
        enumType: TypeInfo.NotificationTemplateType
    }
};

TypeInfo.PublishedExtension.fields = {
    deploymentType: {
        enumType: TypeInfo.ExtensionDeploymentTechnology
    },
    flags: {
        enumType: TypeInfo.PublishedExtensionFlags
    },
    lastUpdated: {
        isDate: true,
    },
    publishedDate: {
        isDate: true,
    },
    publisher: {
        typeInfo: TypeInfo.PublisherFacts
    },
    releaseDate: {
        isDate: true,
    },
    versions: {
        isArray: true,
        typeInfo: TypeInfo.ExtensionVersion
    }
};

TypeInfo.Publisher.fields = {
    extensions: {
        isArray: true,
        typeInfo: TypeInfo.PublishedExtension
    },
    flags: {
        enumType: TypeInfo.PublisherFlags
    },
    lastUpdated: {
        isDate: true,
    },
    state: {
        enumType: TypeInfo.PublisherState
    }
};

TypeInfo.PublisherBase.fields = {
    extensions: {
        isArray: true,
        typeInfo: TypeInfo.PublishedExtension
    },
    flags: {
        enumType: TypeInfo.PublisherFlags
    },
    lastUpdated: {
        isDate: true,
    },
    state: {
        enumType: TypeInfo.PublisherState
    }
};

TypeInfo.PublisherFacts.fields = {
    flags: {
        enumType: TypeInfo.PublisherFlags
    }
};

TypeInfo.PublisherFilterResult.fields = {
    publishers: {
        isArray: true,
        typeInfo: TypeInfo.Publisher
    }
};

TypeInfo.PublisherQuery.fields = {
    filters: {
        isArray: true,
        typeInfo: TypeInfo.QueryFilter
    },
    flags: {
        enumType: TypeInfo.PublisherQueryFlags
    }
};

TypeInfo.PublisherQueryResult.fields = {
    results: {
        isArray: true,
        typeInfo: TypeInfo.PublisherFilterResult
    }
};

TypeInfo.QnAItem.fields = {
    createdDate: {
        isDate: true,
    },
    status: {
        enumType: TypeInfo.QnAItemStatus
    },
    updatedDate: {
        isDate: true,
    }
};

TypeInfo.QueryFilter.fields = {
    direction: {
        enumType: TypeInfo.PagingDirection
    }
};

TypeInfo.Question.fields = {
    createdDate: {
        isDate: true,
    },
    responses: {
        isArray: true,
        typeInfo: TypeInfo.Response
    },
    status: {
        enumType: TypeInfo.QnAItemStatus
    },
    updatedDate: {
        isDate: true,
    }
};

TypeInfo.QuestionsResult.fields = {
    questions: {
        isArray: true,
        typeInfo: TypeInfo.Question
    }
};

TypeInfo.Response.fields = {
    createdDate: {
        isDate: true,
    },
    status: {
        enumType: TypeInfo.QnAItemStatus
    },
    updatedDate: {
        isDate: true,
    }
};

TypeInfo.RestApiResponseStatusModel.fields = {
    status: {
        enumType: TypeInfo.RestApiResponseStatus
    }
};

TypeInfo.Review.fields = {
    adminReply: {
        typeInfo: TypeInfo.ReviewReply
    },
    reply: {
        typeInfo: TypeInfo.ReviewReply
    },
    updatedDate: {
        isDate: true,
    }
};

TypeInfo.ReviewEventProperties.fields = {
    eventOperation: {
        enumType: TypeInfo.ReviewEventOperation
    },
    replyDate: {
        isDate: true,
    },
    resourceType: {
        enumType: TypeInfo.ReviewResourceType
    },
    reviewDate: {
        isDate: true,
    }
};

TypeInfo.ReviewPatch.fields = {
    operation: {
        enumType: TypeInfo.ReviewPatchOperation
    },
    reportedConcern: {
        typeInfo: TypeInfo.UserReportedConcern
    },
    reviewItem: {
        typeInfo: TypeInfo.Review
    }
};

TypeInfo.ReviewReply.fields = {
    updatedDate: {
        isDate: true,
    }
};

TypeInfo.ReviewsResult.fields = {
    reviews: {
        isArray: true,
        typeInfo: TypeInfo.Review
    }
};

TypeInfo.UserExtensionPolicy.fields = {
    permissions: {
        typeInfo: TypeInfo.ExtensionPolicy
    }
};

TypeInfo.UserReportedConcern.fields = {
    category: {
        enumType: TypeInfo.ConcernCategory
    },
    submittedDate: {
        isDate: true,
    }
};<|MERGE_RESOLUTION|>--- conflicted
+++ resolved
@@ -794,17 +794,10 @@
 }
 
 export interface ExtensionShare {
-<<<<<<< HEAD
-    id: string;
-    isOrg: boolean;
-    name: string;
-    type: string;
-=======
     id?: string;
     isOrg?: boolean;
     name?: string;
     type?: string;
->>>>>>> be95c4d9
 }
 
 export interface ExtensionStatistic {
@@ -873,13 +866,8 @@
 }
 
 export interface InstallationTarget {
-<<<<<<< HEAD
-    target: string;
-    targetVersion: string;
-=======
     target?: string;
     targetVersion?: string;
->>>>>>> be95c4d9
 }
 
 /**
@@ -1062,37 +1050,16 @@
      * This flag is set for extensions we want to hide from Marketplace home and search pages. This will be used to override the exposure of builtIn flags.
      */
     Hidden = 32768,
-<<<<<<< HEAD
-}
-
-export interface Publisher extends PublisherBase {
-    _links: any;
-}
-
-=======
 }
 
 export interface Publisher extends PublisherBase {
     _links?: any;
 }
 
->>>>>>> be95c4d9
 /**
  * Keeping base class separate since publisher DB model class and publisher contract class share these common properties
  */
 export interface PublisherBase {
-<<<<<<< HEAD
-    displayName: string;
-    emailAddress: string[];
-    extensions: PublishedExtension[];
-    flags: PublisherFlags;
-    lastUpdated: Date;
-    longDescription: string;
-    publisherId: string;
-    publisherName: string;
-    shortDescription: string;
-    state: PublisherState;
-=======
     displayName?: string;
     emailAddress?: string[];
     extensions?: PublishedExtension[];
@@ -1103,7 +1070,6 @@
     publisherName?: string;
     shortDescription?: string;
     state?: PublisherState;
->>>>>>> be95c4d9
 }
 
 /**
